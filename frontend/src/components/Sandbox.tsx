"use client";

import React, { useCallback, useMemo, useRef, useState, useEffect } from "react";
import * as THREE from "three";
import { Canvas } from "@react-three/fiber";
import { MapControls, TransformControls, GizmoHelper, GizmoViewcube } from "@react-three/drei";
import { GestureType } from "./GestureDetector";

// Types
import { 
  UploadedItem, 
  ToolMode, 
  MovementPlane,
  SpeechRecognition,
  SpeechRecognitionEvent,
  SpeechRecognitionErrorEvent
} from "@/types/sandbox.types";

// Utils
import { uid, clampVector3ToBox } from "@/utils/helpers";
import { loadModelFromFile, loadModelById } from "@/utils/model-loader";

// API
import { editCAD } from "@/api/client";

// Hooks
import { useSmoothedGesture } from "@/hooks/useSmoothedGesture";

// Scene Components
import { Lights, Ground, BoundsBox, Selectable, CameraRig } from "@/components/scene";

// Controllers
import { GestureCameraController, GestureObjectController } from "@/components/controllers";

// UI
import { SandboxUI } from "@/components/ui/SandboxUI";
import SCADEditor from "@/components/SCADEditor";

interface SandboxProps {
  modelId?: string | null;
}

export default function Sandbox3D({ modelId }: SandboxProps) {
  // Fixed workspace bounds
  const bounds = useMemo(() => new THREE.Box3(
    new THREE.Vector3(-20, 0, -20), 
    new THREE.Vector3(20, 20, 20)
  ), []);

  // Scene state
  const [items, setItems] = useState<UploadedItem[]>([]);
  const [selected, setSelected] = useState<THREE.Object3D | null>(null);
  const [mode, setMode] = useState<ToolMode>("translate");
  const [snap, setSnap] = useState(true);
  const [snapStep, setSnapStep] = useState(0.25);
  const [showBounds, setShowBounds] = useState(true);
  const [showDropMessage, setShowDropMessage] = useState(true);
  const [showCameraHint, setShowCameraHint] = useState(true);
  const [isMounted, setIsMounted] = useState(false);
  const [isEditorOpen, setIsEditorOpen] = useState(false);
  
  // Gesture control state
  const [currentGesture, setCurrentGesture] = useState<GestureType>("UNKNOWN");
  const [gesturePitch, setGesturePitch] = useState<number | null>(null);
  const [gestureYaw, setGestureYaw] = useState<number | null>(null);
  const [gestureRoll, setGestureRoll] = useState<number | null>(null);
  const [gestureFistClosed, setGestureFistClosed] = useState(false);
  const [gestureEnabled, setGestureEnabled] = useState(false);
  const [gestureScaleEnabled, setGestureScaleEnabled] = useState(false);
  const [gestureRotationEnabled, setGestureRotationEnabled] = useState(true); // Rotation enabled by default
  const [movementPlane, setMovementPlane] = useState<MovementPlane>("XZ");
  
  // Camera control state
  const [resetCamera, setResetCamera] = useState(false);
  
  // Voice control state
  const [voiceEnabled, setVoiceEnabled] = useState(false);
  const [currentTranscript, setCurrentTranscript] = useState("");
  const [finalTranscript, setFinalTranscript] = useState("");
  const [isListening, setIsListening] = useState(false);
  const [isEditingCAD, setIsEditingCAD] = useState(false);
  const [refreshKey, setRefreshKey] = useState(0);
  const recognitionRef = useRef<SpeechRecognition | null>(null);

    // INSTANT gesture response - no buffering for Inventor-like feel
  const smoothedGesture = useSmoothedGesture(
    currentGesture,
    gesturePitch,
    gestureYaw,
    gestureRoll,
    gestureFistClosed,
    1
  );

  // Handle client-side mounting
  useEffect(() => {
    setIsMounted(true);
  }, []);
  
  // Handle voice commands
  const handleUtterance = useCallback(async (utterance: string) => {
    console.log("Utterance received:", utterance);
    
    // Check if utterance is longer than 3 words
    const words = utterance.trim().split(/\s+/);
    if (words.length > 3) {
      try {
        // Call editCAD if we have a modelId
        if (modelId) {
          setIsEditingCAD(true);
          await editCAD(modelId, utterance);
          console.log("CAD edit command sent:", utterance);
          
          // Reload the model after editing
          try {
            const updatedObject = await loadModelById(modelId, true);
            
            // Prepare the object for the scene
            updatedObject.traverse((c: THREE.Object3D) => {
              if (c instanceof THREE.Mesh) {
                c.castShadow = true; 
                c.receiveShadow = true;
              }
            });
            
            // Normalize initial placement: center on ground
            const box = new THREE.Box3().setFromObject(updatedObject);
            const size = new THREE.Vector3();
            box.getSize(size);
            const center = new THREE.Vector3();
            box.getCenter(center);
            
            // Move object so its center is at world origin
            updatedObject.position.sub(center);
            
            // Auto-scale to fit within bounds
            const boundsSize = new THREE.Vector3();
            bounds.getSize(boundsSize);
            const maxBoundsDimension = Math.min(boundsSize.x, boundsSize.y, boundsSize.z) * 0.8;
            const maxModelDimension = Math.max(size.x, size.y, size.z);
            
            if (maxModelDimension > maxBoundsDimension) {
              const scaleFactor = maxBoundsDimension / maxModelDimension;
              updatedObject.scale.setScalar(scaleFactor);
              const scaledBox = new THREE.Box3().setFromObject(updatedObject);
              scaledBox.getSize(size);
            }
            
            // Position object on the ground plane
            updatedObject.position.y = size.y * 0.5;
            updatedObject.position.x = 0;
            updatedObject.position.z = 0;
            
            // Update items - remove old and add new
            setItems((prev) => {
              const filtered = prev.filter((item) => !item.id.includes(`Model-${modelId}`));
              return [...filtered, { id: uid("asset"), name: `Model-${modelId}`, object: updatedObject }];
            });
            
            // Trigger SCAD editor refresh
            setRefreshKey((prev) => prev + 1);
          } catch (reloadError) {
            console.error("Failed to reload model after editing:", reloadError);
          }
        } else {
          console.log("No modelId available for CAD editing");
        }
      } catch (error) {
        console.error("Failed to edit CAD:", error);
      } finally {
        setIsEditingCAD(false);
      }
    }
  }, [modelId, bounds]);
  
  // Initialize speech recognition
  useEffect(() => {
    if (!isMounted) return;
    
    if (voiceEnabled) {
      const SpeechRecognition = window.SpeechRecognition || window.webkitSpeechRecognition;
      if (!SpeechRecognition) {
        console.error("Speech Recognition is not supported in this browser");
        setVoiceEnabled(false);
        return;
      }
      
      const recognition = new SpeechRecognition();
      recognition.continuous = true;
      recognition.interimResults = true;
      recognition.lang = "en-US";
      
      recognition.onstart = () => {
        setIsListening(true);
      };
      
      recognition.onend = () => {
        setIsListening(false);
        if (voiceEnabled) {
          try {
            recognition.start();
          } catch (err) {
            console.error("Failed to restart speech recognition:", err);
          }
        }
      };
      
      recognition.onresult = (event: SpeechRecognitionEvent) => {
        let interimTranscript = "";
        let finalTranscript = "";
        
        for (let i = event.resultIndex; i < event.results.length; i++) {
          const transcript = event.results[i][0].transcript;
          if (event.results[i].isFinal) {
            finalTranscript += transcript;
          } else {
            interimTranscript += transcript;
          }
        }
        
        if (finalTranscript) {
          // Turn voice off while processing the final sentence
          setVoiceEnabled(false);
          handleUtterance(finalTranscript.trim());
          setFinalTranscript(finalTranscript.trim());
          setCurrentTranscript("");
          
          setTimeout(() => {
            setFinalTranscript("");
          }, 3000);
        } else {
          setCurrentTranscript(interimTranscript);
        }
      };
      
      recognition.onerror = (event: SpeechRecognitionErrorEvent) => {
        console.error("Speech recognition error:", event.error);
        if (event.error === "not-allowed" || event.error === "service-not-allowed") {
          setVoiceEnabled(false);
        }
      };
      
      recognitionRef.current = recognition;
      
      try {
        recognition.start();
      } catch (err) {
        console.error("Failed to start speech recognition:", err);
      }
      
      return () => {
        if (recognitionRef.current) {
          recognitionRef.current.stop();
          recognitionRef.current = null;
        }
      };
    } else {
      if (recognitionRef.current) {
        recognitionRef.current.stop();
        recognitionRef.current = null;
      }
      setCurrentTranscript("");
      setFinalTranscript("");
      setIsListening(false);
    }
  }, [voiceEnabled, isMounted, handleUtterance]);

  // Fade out drop message after 5 seconds
  useEffect(() => {
    const timer = setTimeout(() => {
      setShowDropMessage(false);
    }, 5000);
    return () => clearTimeout(timer);
  }, []);

  // Fade out camera hint after 8 seconds
  useEffect(() => {
    const timer = setTimeout(() => {
      setShowCameraHint(false);
    }, 8000);
    return () => clearTimeout(timer);
  }, []);

  // Load model by ID when provided
  useEffect(() => {
    if (modelId && isMounted) {
      loadModelById(modelId)
        .then((object) => {
          addObject(`Model-${modelId}`, object);
        })
        .catch((error) => {
          console.error('Failed to load model:', error);
        });
    }
  }, [modelId, isMounted]);

  // Add an uploaded object to the scene
  const addObject = useCallback((name: string, object: THREE.Object3D) => {
    object.traverse((c: THREE.Object3D) => {
      if (c instanceof THREE.Mesh) {
        c.castShadow = true; 
        c.receiveShadow = true;
      }
    });
    
    // Normalize initial placement: center on ground
    const box = new THREE.Box3().setFromObject(object);
    const size = new THREE.Vector3();
    box.getSize(size);
    const center = new THREE.Vector3();
    box.getCenter(center);
    
    // Move object so its center is at world origin
    object.position.sub(center);
    
    // Auto-scale to fit within bounds
    const boundsSize = new THREE.Vector3();
    bounds.getSize(boundsSize);
    const maxBoundsDimension = Math.min(boundsSize.x, boundsSize.y, boundsSize.z) * 0.8;
    const maxModelDimension = Math.max(size.x, size.y, size.z);
    
    if (maxModelDimension > maxBoundsDimension) {
      const scaleFactor = maxBoundsDimension / maxModelDimension;
      object.scale.setScalar(scaleFactor);
      const scaledBox = new THREE.Box3().setFromObject(object);
      scaledBox.getSize(size);
    }
    
    // Position object on the ground plane
    object.position.y = size.y * 0.5;
    object.position.x = 0;
    object.position.z = 0;

    const id = uid("asset");
    setItems((prev) => [...prev, { id, name, object }]);
  }, [bounds]);

  // Handle file uploads
  const handleFiles = useCallback(async (files: FileList | null) => {
    if (!files || !files.length) return;
    for (const file of Array.from(files)) {
      try {
        const obj = await loadModelFromFile(file);
        addObject(file.name, obj);
      } catch (e: unknown) {
        const message = e instanceof Error ? e.message : String(e);
        alert(`Failed to load ${file.name}: ${message}`);
      }
    }
  }, [addObject]);

  // Drag and drop handlers
  const onDrop = useCallback((e: React.DragEvent) => {
    e.preventDefault();
    e.stopPropagation();
    handleFiles(e.dataTransfer.files);
  }, [handleFiles]);

  const onDragOver = useCallback((e: React.DragEvent) => {
    e.preventDefault();
    e.dataTransfer.dropEffect = "copy";
  }, []);

  // Remove selected object
  const removeSelected = useCallback(() => {
    if (!selected) return;
    setItems((prev) => prev.filter((it) => it.object !== selected));
    setSelected(null);
  }, [selected]);

  // Keyboard shortcuts
  useEffect(() => {
    const onKey = (e: KeyboardEvent) => {
      if (e.target && (e.target as HTMLElement).tagName.toLowerCase() === "input") return;
      if (e.key === "Delete" || e.key === "Backspace") removeSelected();
      if (e.key === "w") setMode("translate");
      if (e.key === "e") setMode("rotate");
      if (e.key === "r") setMode("scale");
      if (e.key === "Escape") setSelected(null);
    };
    window.addEventListener("keydown", onKey);
    return () => window.removeEventListener("keydown", onKey);
  }, [removeSelected]);

  // Prevent hydration issues
  if (!isMounted) {
    return (
      <div className="relative h-screen w-full overflow-hidden bg-gradient-to-br from-neutral-950 to-neutral-900 flex items-center justify-center">
        <div className="text-neutral-400">Loading 3D workspace...</div>
      </div>
    );
  }

  return (
    <div 
      className="relative h-screen w-full overflow-hidden bg-gradient-to-br from-neutral-950 to-neutral-900" 
      onDrop={onDrop} 
      onDragOver={onDragOver}
    >
      {/* SCAD Editor */}
      <SCADEditor
        modelId={modelId}
        isOpen={isEditorOpen}
        onToggle={() => setIsEditorOpen(!isEditorOpen)}
        refreshKey={refreshKey}
      />

      {/* UI Overlay */}
      <SandboxUI
        handleFiles={handleFiles}
        mode={mode}
        setMode={setMode}
        snap={snap}
        setSnap={setSnap}
        snapStep={snapStep}
        setSnapStep={setSnapStep}
        showBounds={showBounds}
        setShowBounds={setShowBounds}
        selected={selected}
        removeSelected={removeSelected}
        gestureEnabled={gestureEnabled}
        setGestureEnabled={setGestureEnabled}
        gestureScaleEnabled={gestureScaleEnabled}
        setGestureScaleEnabled={setGestureScaleEnabled}
        gestureRotationEnabled={gestureRotationEnabled}
        setGestureRotationEnabled={setGestureRotationEnabled}
        movementPlane={movementPlane}
        setMovementPlane={setMovementPlane}
        setCurrentGesture={setCurrentGesture}
        setGesturePitch={setGesturePitch}
        setGestureYaw={setGestureYaw}
        setGestureRoll={setGestureRoll}
        setGestureFistClosed={setGestureFistClosed}
        smoothedGesture={smoothedGesture}
        currentGesture={currentGesture}
        voiceEnabled={voiceEnabled}
        setVoiceEnabled={setVoiceEnabled}
        currentTranscript={currentTranscript}
        finalTranscript={finalTranscript}
        showCameraHint={showCameraHint}
<<<<<<< HEAD
        isEditingCAD={isEditingCAD}
=======
        onResetCamera={() => {
          setResetCamera(true);
          setTimeout(() => setResetCamera(false), 100);
        }}
>>>>>>> 728b4e6b
      />

      {/* Drag & drop hint */}
      {items.length === 0 && showDropMessage && (
        <div 
          className="pointer-events-none absolute inset-0 z-10 flex items-center justify-center transition-opacity duration-1000"
          style={{ opacity: showDropMessage ? 1 : 0 }}
        >
          <div className="bg-neutral-900/80 backdrop-blur-sm rounded-2xl px-8 py-6 text-center border border-neutral-700/50 shadow-2xl">
            <div className="text-4xl mb-3">📦</div>
            <div className="text-neutral-300 font-medium mb-2">Drop 3D models here</div>
            <div className="text-neutral-500 text-sm">Supports GLB, GLTF, STL, OBJ</div>
          </div>
        </div>
      )}

      {/* 3D Canvas */}
      <Canvas shadows camera={{ fov: 45, near: 0.1, far: 500 }} dpr={[1, 2]}>
        <color attach="background" args={["#87ceeb"]} />
        <fog attach="fog" args={["#b0d4ff", 50, 200]} />
        <CameraRig />
        
        {/* Gesture Controllers */}
        {gestureEnabled && selected && (
          <GestureObjectController 
            selectedObject={selected}
            gesture={smoothedGesture.gesture}
            pitch={smoothedGesture.pitch}
            yaw={smoothedGesture.yaw} 
            roll={smoothedGesture.roll}
            isFistClosed={smoothedGesture.isFistClosed}
            bounds={bounds}
            scaleEnabled={gestureScaleEnabled}
            rotationEnabled={gestureRotationEnabled}
            movementPlane={movementPlane}
          />
        )}
        {gestureEnabled && !selected && (
          <GestureCameraController 
            gesture={smoothedGesture.gesture}
            pitch={smoothedGesture.pitch}
            yaw={smoothedGesture.yaw} 
            roll={smoothedGesture.roll} 
            isFistClosed={smoothedGesture.isFistClosed}
            resetCamera={resetCamera}
            rotationEnabled={gestureRotationEnabled}
          />
        )}
        
        {/* Scene Elements */}
        <Lights />
        <Ground size={Math.max(50, (bounds.max.x - bounds.min.x) * 1.5)} />
        {showBounds && <BoundsBox box={bounds} />}
        
        {/* World Origin Marker - Fixed rotation center like Inventor/SolidWorks */}
        <group position={[0, 0, 0]}>
          {/* Small sphere at origin */}
          <mesh>
            <sphereGeometry args={[0.1, 16, 16]} />
            <meshBasicMaterial color="#ff0000" opacity={0.5} transparent />
          </mesh>
          {/* Axis helpers */}
          <axesHelper args={[2]} />
        </group>
        
        {/* Map Controls */}
        <MapControls 
          makeDefault 
          enableDamping 
          dampingFactor={0.1}
          screenSpacePanning={true}
          minDistance={5}
          maxDistance={100}
          maxPolarAngle={Math.PI / 2 - 0.1}
        />

        {/* ViewCube removed - replaced with home button in UI */}

        {/* Scene Objects */}
        {items.map((it) => (
          <Selectable key={it.id} object={it.object} onSelect={setSelected} />
        ))}

        {/* Background mesh for deselection */}
        <mesh
          rotation={[-Math.PI / 2, 0, 0]}
          position={[0, -0.01, 0]}
          onPointerDown={() => setSelected(null)}
        >
          <planeGeometry args={[1000, 1000]} />
          <meshBasicMaterial visible={false} />
        </mesh>

        {/* Transform controls */}
        {selected && (
          <TransformControls
            object={selected}
            mode={mode}
            showY={true}
            showX={true}
            showZ={true}
            translationSnap={snap ? snapStep : undefined}
            rotationSnap={snap ? THREE.MathUtils.degToRad(15) : undefined}
            scaleSnap={snap ? 0.1 : undefined}
            makeDefault={false}
            camera={undefined}
            onObjectChange={() => {
              if (selected) {
                clampVector3ToBox(selected.position, bounds);
              }
            }}
          />
        )}

        {/* Focus indicator */}
        {selected && (
          <mesh position={selected.position}>
            <sphereGeometry args={[0.08, 16, 16]} />
            <meshBasicMaterial color="#3b82f6" transparent opacity={0.6} />
          </mesh>
        )}
      </Canvas>
    </div>
  );
}<|MERGE_RESOLUTION|>--- conflicted
+++ resolved
@@ -438,14 +438,11 @@
         currentTranscript={currentTranscript}
         finalTranscript={finalTranscript}
         showCameraHint={showCameraHint}
-<<<<<<< HEAD
-        isEditingCAD={isEditingCAD}
-=======
         onResetCamera={() => {
           setResetCamera(true);
           setTimeout(() => setResetCamera(false), 100);
         }}
->>>>>>> 728b4e6b
+        isEditingCAD={isEditingCAD}
       />
 
       {/* Drag & drop hint */}
