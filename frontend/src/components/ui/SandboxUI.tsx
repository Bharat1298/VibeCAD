import React from "react";
import * as THREE from "three";
import GestureDetector, { GestureType } from "@/components/GestureDetector";
import { ToolMode, MovementPlane } from "@/types/sandbox.types";

interface SandboxUIProps {
  // File handling
  handleFiles: (files: FileList | null) => void;
  
  // Transform controls
  mode: ToolMode;
  setMode: (mode: ToolMode) => void;
  snap: boolean;
  setSnap: (snap: boolean) => void;
  snapStep: number;
  setSnapStep: (step: number) => void;
  showBounds: boolean;
  setShowBounds: (show: boolean) => void;
  
  // Selection
  selected: THREE.Object3D | null;
  removeSelected: () => void;
  
  // Gesture controls
  gestureEnabled: boolean;
  setGestureEnabled: (enabled: boolean) => void;
  gestureScaleEnabled: boolean;
  setGestureScaleEnabled: (enabled: boolean) => void;
  gestureRotationEnabled: boolean;
  setGestureRotationEnabled: (enabled: boolean) => void;
  movementPlane: MovementPlane;
  setMovementPlane: (plane: MovementPlane) => void;
  setCurrentGesture: (gesture: GestureType) => void;
  setGestureYaw: (yaw: number | null) => void;
  setGestureRoll: (roll: number | null) => void;
  setGesturePitch: (pitch: number | null) => void;
  setGestureFistClosed: (closed: boolean) => void;
  smoothedGesture: {
    gesture: GestureType;
    pitch: number | null;
    yaw: number | null;
    roll: number | null;
    isFistClosed: boolean;
  };
  currentGesture: GestureType;
  
  // Voice controls
  voiceEnabled: boolean;
  setVoiceEnabled: (enabled: boolean) => void;
  currentTranscript: string;
  finalTranscript: string;
  isEditingCAD: boolean;
  
  // UI state
  showCameraHint: boolean;
  
  // Camera controls
  onResetCamera?: () => void;
}

export function SandboxUI({
  handleFiles,
  mode,
  setMode,
  snap,
  setSnap,
  snapStep,
  setSnapStep,
  showBounds,
  setShowBounds,
  selected,
  removeSelected,
  gestureEnabled,
  setGestureEnabled,
  gestureScaleEnabled,
  setGestureScaleEnabled,
  gestureRotationEnabled,
  setGestureRotationEnabled,
  movementPlane,
  setMovementPlane,
  setCurrentGesture,
  setGesturePitch,
  setGestureYaw,
  setGestureRoll,
  setGestureFistClosed,
  smoothedGesture,
  currentGesture,
  voiceEnabled,
  setVoiceEnabled,
  currentTranscript,
  finalTranscript,
  showCameraHint,
<<<<<<< HEAD
  isEditingCAD,
=======
  onResetCamera,
>>>>>>> 728b4e6b
}: SandboxUIProps) {
  return (
    <>
      {/* Top Controls */}
      <div className="pointer-events-auto absolute left-4 top-4 z-10 flex flex-wrap gap-2 rounded-xl bg-neutral-900/90 p-2 backdrop-blur-md text-sm text-neutral-100 shadow-xl border border-neutral-700/50">
        {/* Upload Button */}
        <label className="inline-flex items-center gap-2 rounded-lg bg-blue-600 hover:bg-blue-700 px-3 py-2 cursor-pointer transition-colors font-medium">
          <input
            type="file"
            accept=".glb,.gltf,.stl,.obj"
            className="hidden"
            multiple
            onChange={(e) => handleFiles(e.target.files)}
          />
          <span>📁</span> Upload
        </label>
        
        {/* Transform Tools */}
        <div className="inline-flex items-center gap-1 bg-neutral-800/50 rounded-lg p-1">
          <button 
            className={`px-3 py-1.5 rounded-md transition-all ${mode === "translate" ? "bg-blue-600 text-white shadow-md" : "hover:bg-neutral-700"}`} 
            onClick={() => setMode("translate")}
            title="Move (W)"
          >
            ↔️
          </button>
          <button 
            className={`px-3 py-1.5 rounded-md transition-all ${mode === "rotate" ? "bg-blue-600 text-white shadow-md" : "hover:bg-neutral-700"}`} 
            onClick={() => setMode("rotate")}
            title="Rotate (E)"
          >
            🔄
          </button>
          <button 
            className={`px-3 py-1.5 rounded-md transition-all ${mode === "scale" ? "bg-blue-600 text-white shadow-md" : "hover:bg-neutral-700"}`} 
            onClick={() => setMode("scale")}
            title="Scale (R)"
          >
            ⚖️
          </button>
        </div>

      </div>

      {/* Home Button - Top Right (Replaces ViewCube) */}
      <div className="pointer-events-auto absolute right-4 top-4 z-10">
        <button 
          className="inline-flex items-center gap-2 rounded-lg bg-blue-600/90 hover:bg-blue-700 px-4 py-3 transition-colors font-medium shadow-xl border border-blue-500/50 backdrop-blur-md"
          onClick={onResetCamera}
          title="Reset Camera to Home View"
        >
          🏠 Home
        </button>
      </div>

      {/* Bottom Left - Controls Hint */}
      {showCameraHint && (
        <div 
          className="pointer-events-none absolute left-4 bottom-4 z-10 rounded-lg bg-neutral-900/80 backdrop-blur-md px-3 py-2 text-xs text-neutral-300 shadow-lg border border-neutral-700/50 transition-opacity duration-1000"
          style={{ opacity: showCameraHint ? 1 : 0 }}
        >
          <div className="font-medium mb-1">Camera Controls:</div>
          <div>🖱️ Left Click: Pan</div>
          <div>🖱️ Middle Click: Rotate</div>
          <div>🖱️ Scroll: Zoom</div>
          <div> Home Button (Top Right): Reset View</div>
          <div className="mt-2 pt-2 border-t border-neutral-700/50 font-medium">Gesture Controls:</div>
          <div>🎥 No selection: Controls camera</div>
          <div>📦 With selection: Controls object</div>
          <div>☝️ Point: Move/Pan</div>
          <div>🤏 Pinch/Palm: Zoom/Scale</div>
          <div>✊ Fist: Orbit/Rotate</div>
        </div>
      )}

      {/* Bottom Right Controls */}
      <div className="pointer-events-auto absolute right-4 bottom-4 z-10 flex flex-col gap-2 items-end">
        {/* Voice Transcript Display */}
        {(isEditingCAD || (voiceEnabled && (currentTranscript || finalTranscript))) && (
          <div className="rounded-lg bg-neutral-900/90 backdrop-blur-md px-4 py-3 text-sm text-neutral-100 shadow-lg border border-neutral-700/50 max-w-md">
            {isEditingCAD ? (
              <div className="flex items-center gap-3">
                <div className="w-5 h-5 border-2 border-blue-500 border-t-transparent rounded-full animate-spin" />
                <span className="text-neutral-300">Editing CAD model...</span>
              </div>
            ) : (
              <>
                <div className="flex items-center gap-2">
                  <div className="w-2 h-2 rounded-full bg-red-500 animate-pulse" />
                  <span className="text-xs text-neutral-400">Listening:</span>
                </div>
                <div className="mt-1">
                  {finalTranscript && (
                    <div className="text-neutral-200">{finalTranscript}</div>
                  )}
                  {currentTranscript && (
                    <div className="italic text-neutral-300">{currentTranscript}</div>
                  )}
                </div>
              </>
            )}
          </div>
        )}
        
        {/* Voice Control Toggle */}
        <button 
          className={`rounded-lg px-3 py-2 transition-all text-sm font-medium ${voiceEnabled ? "bg-green-600 hover:bg-green-700 text-white" : "bg-neutral-800/90 hover:bg-neutral-700 text-neutral-300"} backdrop-blur-md shadow-lg`}
          onClick={() => setVoiceEnabled(!voiceEnabled)}
          title="Toggle voice control"
        >
          {voiceEnabled ? "🎤 Voice On" : "🎤 Voice Off"}
        </button>
        
        {/* Gesture Control Toggle */}
        <button 
          className={`rounded-lg px-3 py-2 transition-all text-sm font-medium ${gestureEnabled ? "bg-purple-600 hover:bg-purple-700 text-white" : "bg-neutral-800/90 hover:bg-neutral-700 text-neutral-300"} backdrop-blur-md shadow-lg`}
          onClick={() => setGestureEnabled(!gestureEnabled)}
          title="Toggle gesture control"
        >
          {gestureEnabled ? "👋 Gesture On" : "👋 Gesture Off"}
        </button>

        {/* Movement Plane Selector */}
        {selected && (
          <div className="flex gap-1 bg-neutral-800/90 backdrop-blur-md rounded-lg p-1 shadow-lg">
            <button
              className={`px-2 py-1 rounded text-xs font-medium transition-all ${movementPlane === "XZ" ? "bg-blue-600 text-white" : "text-neutral-400 hover:text-white"}`}
              onClick={() => setMovementPlane("XZ")}
              title="Move on XZ plane (ground)"
            >
              XZ
            </button>
            <button
              className={`px-2 py-1 rounded text-xs font-medium transition-all ${movementPlane === "XY" ? "bg-blue-600 text-white" : "text-neutral-400 hover:text-white"}`}
              onClick={() => setMovementPlane("XY")}
              title="Move on XY plane (front)"
            >
              XY
            </button>
            <button
              className={`px-2 py-1 rounded text-xs font-medium transition-all ${movementPlane === "YZ" ? "bg-blue-600 text-white" : "text-neutral-400 hover:text-white"}`}
              onClick={() => setMovementPlane("YZ")}
              title="Move on YZ plane (side)"
            >
              YZ
            </button>
          </div>
        )}
        
        <button 
          className={`rounded-lg px-3 py-2 transition-all text-sm font-medium ${snap ? "bg-blue-600 hover:bg-blue-700 text-white" : "bg-neutral-800/90 hover:bg-neutral-700 text-neutral-300"} backdrop-blur-md shadow-lg`}
          onClick={() => setSnap(!snap)}
          title="Toggle snapping"
        >
          {snap ? "🧲 Snap On" : "🧲 Snap Off"}
        </button>
        
        <button 
          className={`rounded-lg px-3 py-2 transition-all text-sm font-medium ${showBounds ? "bg-neutral-800/90 hover:bg-neutral-700" : "bg-neutral-800/50 hover:bg-neutral-700/70"} text-neutral-300 backdrop-blur-md shadow-lg`}
          onClick={() => setShowBounds(!showBounds)}
          title="Toggle workspace bounds"
        >
          {showBounds ? "📦 Bounds" : "📦 Bounds"}
        </button>
        
        {selected && (
          <button 
            className="rounded-lg bg-red-600/90 hover:bg-red-700 px-3 py-2 transition-all text-sm font-medium text-white backdrop-blur-md shadow-lg"
            onClick={removeSelected}
            title="Delete selected (Del)"
          >
            🗑️ Delete
          </button>
        )}
        
        {/* Gesture Detector */}
        {gestureEnabled && (
          <div className="mt-2 flex flex-col gap-2">
            <GestureDetector
              onGestureChange={setCurrentGesture}
              onOrientationChange={(pitch, yaw, roll) => {
                setGesturePitch(pitch);
                setGestureYaw(yaw);
                setGestureRoll(roll);
              }}
              onFistChange={setGestureFistClosed}
            />
            
            {/* Gesture Control Toggles - Always visible when gestures enabled */}
            <div className="flex flex-col gap-2">
              {/* Gesture Scale Toggle - only for objects */}
              {selected && (
                <button 
                  className={`rounded-lg px-3 py-2 transition-all text-sm font-medium ${gestureScaleEnabled ? "bg-orange-600 hover:bg-orange-700 text-white" : "bg-neutral-800/90 hover:bg-neutral-700 text-neutral-300"} backdrop-blur-md shadow-lg`}
                  onClick={() => setGestureScaleEnabled(!gestureScaleEnabled)}
                  title="Toggle gesture scale control (for selected objects)"
                >
                  {gestureScaleEnabled ? "🔍 Scale On" : "🔍 Scale Off"}
                </button>
              )}
              
              {/* Gesture Rotation Toggle - works for both camera and objects */}
              <button 
                className={`rounded-lg px-3 py-2 transition-all text-sm font-medium ${gestureRotationEnabled ? "bg-purple-600 hover:bg-purple-700 text-white" : "bg-neutral-800/90 hover:bg-neutral-700 text-neutral-300"} backdrop-blur-md shadow-lg`}
                onClick={() => setGestureRotationEnabled(!gestureRotationEnabled)}
                title={selected ? "Toggle gesture rotation control (for selected object)" : "Toggle gesture rotation control (for camera)"}
              >
                {gestureRotationEnabled ? "🔄 Rotate On" : "🔄 Rotate Off"}
              </button>
            </div>
            
            {/* Gesture status indicator */}
            {!selected && smoothedGesture.gesture !== "UNKNOWN" && (
              <div className="bg-blue-600/90 backdrop-blur-md px-3 py-2 rounded-lg text-xs text-white font-medium text-center shadow-lg">
                🎥 Camera: {smoothedGesture.gesture}
              </div>
            )}
            {!selected && smoothedGesture.gesture === "UNKNOWN" && (
              <div className="bg-neutral-700/90 backdrop-blur-md px-3 py-2 rounded-lg text-xs text-white font-medium text-center shadow-lg">
                🎥 Controlling Camera
              </div>
            )}
            {selected && smoothedGesture.gesture !== "UNKNOWN" && (
              <div className="bg-green-600/90 backdrop-blur-md px-3 py-2 rounded-lg text-xs text-white font-medium text-center shadow-lg">
                📦 Object: {smoothedGesture.gesture}
              </div>
            )}
            {selected && smoothedGesture.gesture === "UNKNOWN" && (
              <div className="bg-purple-600/90 backdrop-blur-md px-3 py-2 rounded-lg text-xs text-white font-medium text-center shadow-lg">
                📦 Controlling Object
              </div>
            )}
            
            {/* Debug info */}
            <div className="bg-neutral-800/80 backdrop-blur-md px-2 py-1 rounded text-[10px] text-neutral-400 font-mono">
              Raw: {currentGesture} | Smooth: {smoothedGesture.gesture}
            </div>
          </div>
        )}
      </div>
    </>
  );
}<|MERGE_RESOLUTION|>--- conflicted
+++ resolved
@@ -90,11 +90,8 @@
   currentTranscript,
   finalTranscript,
   showCameraHint,
-<<<<<<< HEAD
+  onResetCamera,
   isEditingCAD,
-=======
-  onResetCamera,
->>>>>>> 728b4e6b
 }: SandboxUIProps) {
   return (
     <>
