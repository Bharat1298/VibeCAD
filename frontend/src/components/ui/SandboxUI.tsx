--- conflicted
+++ resolved
@@ -270,12 +270,8 @@
           <div className="mt-2 flex flex-col gap-2">
             <GestureDetector
               onGestureChange={setCurrentGesture}
-<<<<<<< HEAD
               onOrientationChange={(pitch, yaw, roll) => {
                 setGesturePitch(pitch);
-=======
-              onOrientationChange={(yaw, roll, pitch) => {
->>>>>>> efe5da06
                 setGestureYaw(yaw);
                 setGestureRoll(roll);
                 setGesturePitch(pitch);
