{
  "name": "vibecad",
  "version": "0.1.0",
  "private": true,
  "scripts": {
    "dev": "next dev --turbopack",
    "build": "next build --turbopack",
    "start": "next start",
    "lint": "eslint"
  },
  "dependencies": {
    "@mediapipe/tasks-vision": "0.10.22-rc.20250304",
    "@radix-ui/react-label": "^2.1.7",
    "@radix-ui/react-slot": "^1.2.3",
<<<<<<< HEAD
    "@react-spring/three": "^10.0.3",
    "@react-three/drei": "^10.7.6",
=======
>>>>>>> 95132d50
    "@react-three/fiber": "^9.3.0",
    "class-variance-authority": "^0.7.1",
    "clsx": "^2.1.1",
    "lucide-react": "^0.544.0",
    "next": "15.5.4",
    "react": "19.1.0",
    "react-dom": "19.1.0",
    "tailwind-merge": "^3.3.1",
    "three": "^0.180.0"
  },
  "devDependencies": {
    "@eslint/eslintrc": "^3",
    "@tailwindcss/postcss": "^4",
    "@types/node": "^20",
    "@types/react": "^19",
    "@types/react-dom": "^19",
    "@types/three": "^0.180.0",
    "eslint": "^9",
    "eslint-config-next": "15.5.4",
    "tailwindcss": "^4",
    "tw-animate-css": "^1.4.0",
    "typescript": "^5",
    "vite": "^7.1.9"
  }
}<|MERGE_RESOLUTION|>--- conflicted
+++ resolved
@@ -12,11 +12,8 @@
     "@mediapipe/tasks-vision": "0.10.22-rc.20250304",
     "@radix-ui/react-label": "^2.1.7",
     "@radix-ui/react-slot": "^1.2.3",
-<<<<<<< HEAD
     "@react-spring/three": "^10.0.3",
     "@react-three/drei": "^10.7.6",
-=======
->>>>>>> 95132d50
     "@react-three/fiber": "^9.3.0",
     "class-variance-authority": "^0.7.1",
     "clsx": "^2.1.1",
